--- conflicted
+++ resolved
@@ -138,8 +138,4 @@
 			--ssh-path-to-private-key `minikube ssh-key` \
 			--override-ssh-host `minikube ip`
 
-<<<<<<< HEAD
-.PHONY: test watch upload clean build tag push version autonomous autonomous-headless interactive validate label demo minikube-autonomous minikube-label minikube-interactive
-=======
-.PHONY: test watch web upload clean build tag push version autonomous autonomous-headless interactive validate label minikube-autonomous minikube-label minikube-interactive
->>>>>>> 6fabdfed
+.PHONY: test watch upload clean build tag push version autonomous autonomous-headless interactive validate label minikube-autonomous minikube-label minikube-interactive
