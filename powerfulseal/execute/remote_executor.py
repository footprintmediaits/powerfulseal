--- conflicted
+++ resolved
@@ -28,11 +28,7 @@
 
     def __init__(self, nodes=None, user="cloud-user",
                  ssh_allow_missing_host_keys=False, ssh_path_to_private_key=None,
-<<<<<<< HEAD
-                 ssh_password=None, override_host=None, logger=None):
-=======
-                 override_host=None, use_private_ip=False, logger=None):
->>>>>>> e0dac648
+                 ssh_password=None, override_host=None, use_private_ip=False, logger=None):
         self.nodes = nodes or []
         self.user = user
         self.missing_host_key = (spur.ssh.MissingHostKey.accept
@@ -50,33 +46,26 @@
         results = dict()
         cmd_full = self.PREFIX + [cmd]
         for node in nodes:
-<<<<<<< HEAD
-            if self.ssh_path_to_private_key is not None:
+            hostip = node.extIp
+            if use_private_ip:
+                hostip = node.ip
+            if self.override_host:
+                hostip = self.override_host
+            if self.ssh_password is not None:
                 shell = spur.SshShell(
-                    hostname=self.override_host or node.ip,
+                    hostname=hostip,
+                    username=self.user,
+                    missing_host_key=self.missing_host_key,
+                    password=self.ssh_password,
+                )
+            else:
+                shell = spur.SshShell(
+                    hostname=hostip,
                     username=self.user,
                     missing_host_key=self.missing_host_key,
                     private_key_file=self.ssh_path_to_private_key,
                 )
-            else:
-                shell = spur.SshShell(
-                    hostname=self.override_host or node.ip,
-                    username=self.user,
-                    missing_host_key=self.missing_host_key,
-                    password=self.ssh_password,
-                )
 
-=======
-            hostip = node.extIp
-            if use_private_ip:
-                hostip = node.ip
-            shell = spur.SshShell(
-                hostname=self.override_host or hostip,
-                username=self.user,
-                missing_host_key=self.missing_host_key,
-                private_key_file=self.ssh_path_to_private_key,
-            )
->>>>>>> e0dac648
             self.logger.info("Executing '%s' on %s" % (cmd_full, node.name))
             try:
                 with shell:
