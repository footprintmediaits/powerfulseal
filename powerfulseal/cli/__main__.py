--- conflicted
+++ resolved
@@ -23,11 +23,7 @@
 
 from ..node import NodeInventory
 from ..node.inventory import read_inventory_file_to_dict
-<<<<<<< HEAD
 from ..clouddrivers import OpenStackDriver, AWSDriver, NoCloudDriver
-=======
-from ..clouddrivers import OpenStackDriver, AWSDriver
->>>>>>> f659396c
 from ..execute import RemoteExecutor
 from ..k8s import K8sClient, K8sInventory
 from .pscmd import PSCmd
@@ -157,7 +153,6 @@
     logger = logging.getLogger(__name__)
     logger.setLevel(log_level)
 
-<<<<<<< HEAD
     # build cloud provider driver
     logger.debug("Building the driver")
     if args.open_stack_cloud:
@@ -171,17 +166,7 @@
     else:
         logger.info("No driver - some functionality disabled")
         driver = NoCloudDriver()
-=======
-    # build cloud inventory
-    logger.debug("Fetching the remote nodes")
-    if args.open_stack_cloud is not None:
-        driver = OpenStackDriver(
-            cloud=args.open_stack_cloud,
-        )
-    if args.aws_cloud != None:
-        driver = AWSDriver(
-        )
->>>>>>> f659396c
+
 
     # build a k8s client
     kube_config = args.kube_config
