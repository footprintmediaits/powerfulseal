--- conflicted
+++ resolved
@@ -50,11 +50,7 @@
 
 - __Label__ mode allows you to specify which pods to kill with a small number of options by adding `seal/` labels to pods. This is a more imperative alternative to autonomous mode.  
 
-<<<<<<< HEAD
-- __Demo__ mode allows you to point the Seal at a cluster and a `metrics-server` server and let it try to figure out what to kill based on the resource utilisation.
-=======
-- __Demo__ mode allows you to point the Seal at a cluster and a `heapster` server and let it try to figure out what to kill based on the resource utilization.
->>>>>>> f9a90fde
+- __Demo__ mode allows you to point the Seal at a cluster and a `metrics-server` server and let it try to figure out what to kill based on the resource utilization.
 
 ## Modes of operation
 
